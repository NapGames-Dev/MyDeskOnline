--- conflicted
+++ resolved
@@ -186,10 +186,6 @@
   position: relative;
   pointer-events: none;
   z-index: 1;
-<<<<<<< HEAD
-  height: 100%;
-=======
->>>>>>> f0fb05cc
 }
 
 .calendar-grid .day-event-layer .event {
