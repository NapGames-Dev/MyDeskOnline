--- conflicted
+++ resolved
@@ -102,13 +102,6 @@
   background: #d97706;
 }
 
-<<<<<<< HEAD
-#local-version-source[hidden] {
-  display: none;
-}
-
-=======
->>>>>>> 485902fe
 .tab-bar {
   display: flex;
   gap: 0.5rem;
