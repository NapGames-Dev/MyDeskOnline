:root {
  --primary: #4e73df;
  --primary-light: #6c8dff;
  --background: #f4f6fb;
  --surface: #ffffff;
  --text: #1f2937;
  --muted: #6b7280;
  --border: #d1d5db;
  --event: #10b981;
  font-size: 16px;
}

* {
  box-sizing: border-box;
}

body {
  margin: 0;
  font-family: 'Segoe UI', Roboto, sans-serif;
  background: var(--background);
  color: var(--text);
  min-height: 100vh;
  display: flex;
  flex-direction: column;
}

h1, h2, h3 {
  margin: 0;
  font-weight: 600;
}

button {
  font: inherit;
  cursor: pointer;
  border: none;
  border-radius: 6px;
  padding: 0.45rem 0.9rem;
  background: var(--primary);
  color: #fff;
  transition: background 0.2s ease, transform 0.1s ease;
}

button:hover {
  background: var(--primary-light);
}

button:active {
  transform: scale(0.97);
}

main {
  flex: 1;
  padding: 1.5rem;
  max-width: 1200px;
  width: 100%;
  margin: 0 auto;
}

.app-header {
  background: var(--surface);
  box-shadow: 0 2px 8px rgba(0, 0, 0, 0.08);
  padding: 1rem 2rem;
  display: flex;
  flex-direction: column;
  gap: 0.75rem;
}

.tab-bar {
  display: flex;
  gap: 0.5rem;
  flex-wrap: wrap;
}

.tab-link {
  background: none;
  color: var(--muted);
  border: 1px solid transparent;
}

.tab-link.active {
  background: var(--primary);
  color: #fff;
  border-color: var(--primary);
}

.tab-panel {
  display: none;
  background: var(--surface);
  border-radius: 12px;
  padding: 1.5rem;
  box-shadow: 0 8px 24px rgba(15, 23, 42, 0.08);
  min-height: 70vh;
}

.tab-panel.active {
  display: block;
}

.storage-controls {
  display: flex;
  flex-direction: column;
  gap: 0.75rem;
  max-width: 520px;
}

.storage-controls input[type="text"] {
  padding: 0.5rem 0.75rem;
  border-radius: 6px;
  border: 1px solid var(--border);
  font: inherit;
}

.storage-buttons {
  display: flex;
  flex-wrap: wrap;
  gap: 0.5rem;
}

.storage-status {
  min-height: 1.2rem;
  color: var(--muted);
}

.storage-status.success {
  color: #059669;
}

.storage-status.error {
  color: #dc2626;
}

.storage-status.info {
  color: var(--muted);
}

.calendar-header {
  display: flex;
  justify-content: space-between;
  align-items: center;
  flex-wrap: wrap;
  gap: 1rem;
  margin-bottom: 1rem;
}

.week-navigation {
  display: flex;
  align-items: center;
  gap: 0.75rem;
}

.week-label {
  font-size: 1.1rem;
  font-weight: 600;
}

.calendar-actions {
  display: flex;
  align-items: center;
  gap: 1rem;
}

.calendar-actions .hint {
  color: var(--muted);
  font-size: 0.9rem;
}

.calendar-content {
  display: flex;
  gap: 1.5rem;
  align-items: flex-start;
  flex-wrap: wrap;
}

.calendar-grid {
  flex: 1;
  display: grid;
  grid-template-columns: 80px repeat(7, 1fr);
  grid-template-rows: 48px repeat(24, minmax(48px, 1fr));
  border: 1px solid var(--border);
  border-radius: 12px;
  overflow: hidden;
  background: #fff;
}

.calendar-grid .day-event-layer {
  position: relative;
  pointer-events: none;
  z-index: 1;
<<<<<<< HEAD
  height: 100%;
=======
>>>>>>> 8570a7d7
}

.calendar-grid .day-event-layer .event {
  pointer-events: auto;
}

.calendar-grid .time-slot {
  border-bottom: 1px solid var(--border);
  padding: 0.4rem;
  font-size: 0.8rem;
  color: var(--muted);
  background: #f9fafb;
}

.calendar-grid .day-header {
  display: flex;
  flex-direction: column;
  justify-content: center;
  align-items: center;
  border-left: 1px solid var(--border);
  border-bottom: 1px solid var(--border);
  background: #f8faff;
  font-weight: 600;
  color: var(--text);
}

.calendar-grid .day-header.today {
  background: #eef2ff;
  color: var(--primary);
}

.calendar-grid .hour-cell {
  border-left: 1px solid var(--border);
  border-bottom: 1px solid rgba(209, 213, 219, 0.6);
  position: relative;
  background: #fff;
}

.calendar-grid .hour-cell.today {
  background: #f5f5ff;
}

.calendar-grid .event {
  position: absolute;
  left: 6px;
  right: 6px;
  border-radius: 10px;
  padding: 0.4rem 0.6rem 0.75rem;
  background: var(--event-color, var(--event));
  color: #fff;
  font-size: 0.85rem;
  display: flex;
  flex-direction: column;
  gap: 0.35rem;
  box-shadow: 0 6px 18px rgba(15, 23, 42, 0.25);
  transition: box-shadow 0.2s ease;
  z-index: 2;
}

.calendar-grid .event:hover {
  box-shadow: 0 10px 24px rgba(15, 23, 42, 0.28);
}

.calendar-grid .event .event-header {
  display: flex;
  justify-content: space-between;
  align-items: center;
  gap: 0.5rem;
}

.calendar-grid .event .title {
  font-weight: 600;
  flex: 1;
  word-break: break-word;
}

.calendar-grid .event .time-range {
  font-size: 0.75rem;
  opacity: 0.9;
}

.calendar-grid .event .delete-event {
  background: rgba(255, 255, 255, 0.2);
  color: #fff;
  border-radius: 999px;
  width: 24px;
  height: 24px;
  display: flex;
  align-items: center;
  justify-content: center;
  padding: 0;
  font-size: 0.85rem;
}

.calendar-grid .event .delete-event:hover {
  background: rgba(255, 255, 255, 0.35);
}

.calendar-grid .event .resize-handle {
  position: absolute;
  left: 50%;
  transform: translateX(-50%);
  width: 60%;
  height: 6px;
  border-radius: 999px;
  background: rgba(255, 255, 255, 0.6);
  cursor: ns-resize;
}

.calendar-grid .event .resize-handle.top {
  top: 4px;
}

.calendar-grid .event .resize-handle.bottom {
  bottom: 4px;
}

.event-types-panel {
  width: min(260px, 100%);
  background: #fff;
  border: 1px solid var(--border);
  border-radius: 12px;
  padding: 1rem;
  display: flex;
  flex-direction: column;
  gap: 1rem;
  box-shadow: 0 8px 20px rgba(15, 23, 42, 0.08);
}

.event-types-panel h3 {
  font-size: 1rem;
}

.event-type-list {
  display: flex;
  flex-direction: column;
  gap: 0.75rem;
}

.event-type-item {
  display: flex;
  align-items: center;
  gap: 0.5rem;
}

.event-type-item input[type="text"] {
  flex: 1;
  border: 1px solid var(--border);
  border-radius: 6px;
  padding: 0.35rem 0.5rem;
  font: inherit;
}

.event-type-item input[type="color"] {
  width: 42px;
  height: 32px;
  border: none;
  background: none;
  padding: 0;
}

.event-type-item button {
  background: #ef4444;
  padding: 0.35rem 0.6rem;
}

.event-type-item button:hover {
  background: #dc2626;
}

.event-type-empty {
  color: var(--muted);
  font-size: 0.9rem;
}

.event-type-form {
  display: flex;
  flex-direction: column;
  gap: 0.75rem;
}

.event-type-form label {
  display: flex;
  flex-direction: column;
  gap: 0.35rem;
  font-size: 0.9rem;
}

.event-type-form input[type="text"] {
  border: 1px solid var(--border);
  border-radius: 6px;
  padding: 0.45rem 0.6rem;
  font: inherit;
}

.event-type-form input[type="color"] {
  width: 48px;
  height: 36px;
  border: none;
  padding: 0;
  background: none;
}

.event-type-form button {
  align-self: flex-start;
}

.modal {
  position: fixed;
  inset: 0;
  background: rgba(15, 23, 42, 0.45);
  display: flex;
  align-items: center;
  justify-content: center;
  padding: 1.5rem;
  z-index: 1000;
}

.modal[hidden] {
  display: none;
}

.modal-content {
  background: #fff;
  border-radius: 12px;
  padding: 1.5rem;
  width: min(360px, 100%);
  display: flex;
  flex-direction: column;
  gap: 1rem;
}

.modal-content form label {
  display: flex;
  flex-direction: column;
  gap: 0.4rem;
  font-size: 0.95rem;
}

.modal-content input,
.modal-content select {
  padding: 0.5rem;
  border-radius: 6px;
  border: 1px solid var(--border);
  font: inherit;
}

.modal-actions {
  display: flex;
  justify-content: flex-end;
  gap: 0.5rem;
}

.modal-actions button[type="button"] {
  background: #e5e7eb;
  color: var(--text);
}

.mindmap-toolbar {
  display: flex;
  align-items: center;
  gap: 0.5rem;
  flex-wrap: wrap;
  margin-bottom: 1rem;
}

#add-node {
  background: #22c55e;
}

#add-node:hover {
  background: #16a34a;
}

#delete-node {
  background: #ef4444;
}

#delete-node:hover {
  background: #dc2626;
}

.mindmap-layout {
  display: flex;
  gap: 1.5rem;
  align-items: stretch;
  flex-wrap: wrap;
}

.mindmap-canvas-wrapper {
  flex: 1 1 600px;
  position: relative;
  height: 520px;
  border: 1px solid var(--border);
  border-radius: 12px;
  background: #fafbff;
  overflow: hidden;
}

.mindmap-canvas {
  position: absolute;
  inset: 0;
}

.mindmap-links {
  position: absolute;
  inset: 0;
  pointer-events: none;
}

.mindmap-sidebar {
  width: min(260px, 100%);
  background: #fff;
  border: 1px solid var(--border);
  border-radius: 12px;
  padding: 1rem;
  display: flex;
  flex-direction: column;
  gap: 1rem;
  box-shadow: 0 8px 20px rgba(15, 23, 42, 0.08);
}

.mindmap-sidebar h3 {
  font-size: 1rem;
  margin-bottom: 0.25rem;
}

.mindmap-list {
  list-style: none;
  margin: 0;
  padding: 0;
  display: flex;
  flex-direction: column;
  gap: 0.5rem;
  max-height: 320px;
  overflow-y: auto;
}

.mindmap-list li {
  padding: 0.4rem 0.5rem;
  border: 1px solid var(--border);
  border-radius: 8px;
  display: flex;
  align-items: center;
  gap: 0.5rem;
  cursor: pointer;
  transition: border-color 0.2s ease, background 0.2s ease;
}

.mindmap-list li.active {
  border-color: var(--primary);
  background: rgba(76, 110, 245, 0.08);
}

.mindmap-list li span {
  flex: 1;
}

.mindmap-list li button {
  background: none;
  color: var(--muted);
  padding: 0.2rem 0.4rem;
}

.mindmap-list li button:hover {
  color: var(--text);
}

.mindmap-actions {
  display: flex;
  flex-direction: column;
  gap: 0.5rem;
}

.mindmap-node {
  position: absolute;
  min-width: 120px;
  padding: 0.6rem 0.8rem;
  border-radius: 999px;
  color: #fff;
  cursor: grab;
  user-select: none;
  box-shadow: 0 6px 16px rgba(79, 70, 229, 0.25);
  text-align: center;
  transition: transform 0.1s ease, box-shadow 0.2s ease;
}

.mindmap-node:active {
  cursor: grabbing;
  transform: scale(1.02);
}

.mindmap-node.selected {
  box-shadow: 0 0 0 4px rgba(59, 130, 246, 0.35);
}

.mindmap-node input {
  width: 100%;
  border: none;
  background: transparent;
  color: inherit;
  font: inherit;
  text-align: center;
}

.hint {
  color: var(--muted);
  font-size: 0.85rem;
}

.todo-header {
  display: flex;
  justify-content: flex-end;
  margin-bottom: 1rem;
}

.todo-blocks {
  display: grid;
  grid-template-columns: repeat(auto-fit, minmax(260px, 1fr));
  gap: 1rem;
}

.todo-block {
  background: #fff;
  border-radius: 12px;
  border: 1px solid var(--border);
  padding: 1rem;
  display: flex;
  flex-direction: column;
  gap: 0.75rem;
  box-shadow: 0 6px 18px rgba(15, 23, 42, 0.1);
}

.todo-block header {
  display: flex;
  justify-content: space-between;
  align-items: center;
  gap: 0.5rem;
}

.todo-block header input {
  border: none;
  background: transparent;
  font: inherit;
  font-weight: 600;
  flex: 1;
}

.todo-items {
  display: flex;
  flex-direction: column;
  gap: 0.5rem;
}

.todo-item {
  display: flex;
  align-items: center;
  gap: 0.5rem;
  padding: 0.4rem 0.6rem;
  border-radius: 8px;
  background: #f3f4f6;
}

.todo-item input[type="text"] {
  border: none;
  background: transparent;
  flex: 1;
  font: inherit;
}

.todo-item.completed {
  opacity: 0.65;
  text-decoration: line-through;
}

.todo-item button {
  background: none;
  color: var(--muted);
  padding: 0.25rem 0.4rem;
}

.todo-item button:hover {
  color: var(--text);
}

.empty-state {
  text-align: center;
  color: var(--muted);
  padding: 2rem 1rem;
}

@media (max-width: 768px) {
  main {
    padding: 1rem;
  }

  .calendar-grid {
    overflow-x: auto;
  }

  .calendar-grid {
    font-size: 0.85rem;
  }
}<|MERGE_RESOLUTION|>--- conflicted
+++ resolved
@@ -186,10 +186,6 @@
   position: relative;
   pointer-events: none;
   z-index: 1;
-<<<<<<< HEAD
-  height: 100%;
-=======
->>>>>>> 8570a7d7
 }
 
 .calendar-grid .day-event-layer .event {
